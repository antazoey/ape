--- conflicted
+++ resolved
@@ -138,15 +138,7 @@
         Raises :class:`~ape.exceptions.TransactionError`
         when the transaction has a failing status otherwise.
         """
-<<<<<<< HEAD
-        if not isinstance(txn, BaseTransaction):
-            return
-
-        gas_limit = txn.gas_limit
-        if gas_limit and self.ran_out_of_gas(gas_limit):
-=======
         if txn.gas_limit and self.ran_out_of_gas(txn.gas_limit):
->>>>>>> 5c2729e8
             raise OutOfGasError()
         elif self.status != TransactionStatusEnum.NO_ERROR:
             txn_hash = HexBytes(self.txn_hash).hex()
@@ -221,10 +213,6 @@
         if "type" in kwargs:
             type_arg = HexStr(str(kwargs["type"]))
             version_str = str(add_0x_prefix(type_arg))
-<<<<<<< HEAD
-            # Ensure a valid type
-=======
->>>>>>> 5c2729e8
             version = TransactionType(version_str)
         elif "gas_price" in kwargs:
             version = TransactionType.STATIC

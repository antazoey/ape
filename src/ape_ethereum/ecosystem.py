import itertools
import re
from enum import IntEnum
from typing import Any, Dict, Iterator, List, Optional, Tuple, Union

from eth_abi import decode_abi as abi_decode
from eth_abi import encode_abi as abi_encode
from eth_abi.abi import decode_abi, decode_single
from eth_abi.exceptions import InsufficientDataBytes
from eth_typing import HexStr
from eth_utils import add_0x_prefix, hexstr_if_str, keccak, to_bytes, to_checksum_address
from ethpm_types.abi import ABIType, ConstructorABI, EventABI, EventABIType, MethodABI
from hexbytes import HexBytes

from ape.api import (
    BlockAPI,
    BlockConsensusAPI,
    BlockGasAPI,
    EcosystemAPI,
    PluginConfig,
    ReceiptAPI,
    TransactionAPI,
)
from ape.api.networks import LOCAL_NETWORK_NAME, ProxyInfoAPI
from ape.contracts.base import ContractCall
from ape.exceptions import DecodingError, TransactionError
from ape.types import AddressType, ContractLog, RawAddress
from ape.utils import (
    LogInputABICollection,
    Struct,
    StructParser,
    is_array,
    parse_type,
    returns_array,
)
from ape_ethereum.transactions import (
    BaseTransaction,
    DynamicFeeTransaction,
    Receipt,
    StaticFeeTransaction,
    TransactionStatusEnum,
    TransactionType,
)

NETWORKS = {
    # chain_id, network_id
    "mainnet": (1, 1),
    "ropsten": (3, 3),
    "kovan": (42, 42),
    "rinkeby": (4, 4),
    "goerli": (5, 5),
}


class ProxyType(IntEnum):
    Minimal = 0  # eip-1167 minimal proxy contract
    Standard = 1  # eip-1967 standard proxy storage slots
    Beacon = 2  # eip-1967 beacon proxy
    UUPS = 3  # # eip-1822 universal upgradeable proxy standard
    Vyper = 4  # vyper <0.2.9 create_forwarder_to
    Clones = 5  # 0xsplits clones
    GnosisSafe = 6
    OpenZeppelin = 7  # openzeppelin upgradeability proxy
    Delegate = 8  # eip-897 delegate proxy
    ZeroAge = 9  # a more-minimal proxy


class ProxyInfo(ProxyInfoAPI):
    type: ProxyType


class NetworkConfig(PluginConfig):
    required_confirmations: int = 0

    default_provider: Optional[str] = "geth"
    """
    The default provider to use. If set to ``None``, ape will rely on
    an external plugin supplying the provider implementation, such as
    ``ape-hardhat`` supplying forked-network providers.
    """

    block_time: int = 0


class EthereumConfig(PluginConfig):
    mainnet: NetworkConfig = NetworkConfig(required_confirmations=7, block_time=13)  # type: ignore
    mainnet_fork: NetworkConfig = NetworkConfig(default_provider=None)  # type: ignore
    ropsten: NetworkConfig = NetworkConfig(required_confirmations=12, block_time=15)  # type: ignore
    ropsten_fork: NetworkConfig = NetworkConfig(default_provider=None)  # type: ignore
    kovan: NetworkConfig = NetworkConfig(required_confirmations=2, block_time=4)  # type: ignore
    kovan_fork: NetworkConfig = NetworkConfig(default_provider=None)  # type: ignore
    rinkeby: NetworkConfig = NetworkConfig(required_confirmations=2, block_time=15)  # type: ignore
    rinkeby_fork: NetworkConfig = NetworkConfig(default_provider=None)  # type: ignore
    goerli: NetworkConfig = NetworkConfig(required_confirmations=2, block_time=15)  # type: ignore
    goerli_fork: NetworkConfig = NetworkConfig(default_provider=None)  # type: ignore
    local: NetworkConfig = NetworkConfig(default_provider="test")  # type: ignore
    default_network: str = LOCAL_NETWORK_NAME


class BlockGasFee(BlockGasAPI):
    @classmethod
    def decode(cls, data: Dict) -> BlockGasAPI:
        return BlockGasFee.parse_obj(data)


class BlockConsensus(BlockConsensusAPI):
    @classmethod
    def decode(cls, data: Dict) -> BlockConsensusAPI:
        return cls(**data)  # type: ignore


class Block(BlockAPI):
    """
    Class for representing a block on a chain.
    """


class Ethereum(EcosystemAPI):
    @property
    def config(self) -> EthereumConfig:
        return self.config_manager.get_config("ethereum")  # type: ignore

    @classmethod
    def decode_address(cls, raw_address: RawAddress) -> AddressType:
        if isinstance(raw_address, int):
            raw_address = HexBytes(raw_address)

        return to_checksum_address(raw_address)

    @classmethod
    def encode_address(cls, address: AddressType) -> RawAddress:
        return str(address)

    def get_proxy_info(self, address: AddressType) -> Optional[ProxyInfo]:
        code = self.provider.get_code(address).hex()[2:]
        patterns = {
            ProxyType.Minimal: r"363d3d373d3d3d363d73(.{40})5af43d82803e903d91602b57fd5bf3",
            ProxyType.Vyper: r"366000600037611000600036600073(.{40})5af4602c57600080fd5b6110006000f3",  # noqa: E501
            ProxyType.Clones: r"36603057343d52307f830d2d700a97af574b186c80d40429385d24241565b08a7c559ba283a964d9b160203da23d3df35b3d3d3d3d363d3d37363d73(.{40})5af43d3d93803e605b57fd5bf3",  # noqa: E501
            ProxyType.ZeroAge: r"3d3d3d3d363d3d37363d73(.{40})5af43d3d93803e602a57fd5bf3",
        }
        for type, pattern in patterns.items():
            match = re.match(pattern, code)
            if match:
                target = self.conversion_manager.convert(match.group(1), AddressType)
                return ProxyInfo(type=type, target=target)

        str_to_slot = lambda text: int(keccak(text=text).hex(), 16)  # noqa: E731
        slots = {
            ProxyType.Standard: str_to_slot("eip1967.proxy.implementation") - 1,
            ProxyType.Beacon: str_to_slot("eip1967.proxy.beacon") - 1,
            ProxyType.OpenZeppelin: str_to_slot("org.zeppelinos.proxy.implementation"),
            ProxyType.UUPS: str_to_slot("PROXIABLE"),
        }
        for type, slot in slots.items():
            storage = self.provider.get_storage_at(address, slot)
            if sum(storage) == 0:
                continue

            target = self.conversion_manager.convert(storage[-20:].hex(), AddressType)

            # read `target.implementation()`
            if type == ProxyType.Beacon:
                abi = MethodABI(
                    type="function",
                    name="implementation",
                    stateMutability="view",
                    outputs=[ABIType(type="address")],
                )
                target = ContractCall(abi, target)()

            return ProxyInfo(type=type, target=target)

        # gnosis safe stores implementation in slot 0, read `masterCopy()` to be sure
        abi = MethodABI(
            type="function",
            name="masterCopy",
            stateMutability="view",
            outputs=[ABIType(type="address")],
        )
        try:
            master_copy = ContractCall(abi, address)()
            storage = self.provider.get_storage_at(address, 0)
            slot_0 = self.conversion_manager.convert(storage[-20:].hex(), AddressType)
            if master_copy == slot_0:
                return ProxyInfo(type=ProxyType.GnosisSafe, target=master_copy)
        except (DecodingError, TransactionError):
            pass

        # delegate proxy, read `proxyType()` and `implementation()`
        proxy_type_abi = MethodABI(
            type="function",
            name="proxyType",
            stateMutability="view",
            outputs=[ABIType(type="uint256")],
        )
        implementation_abi = MethodABI(
            type="function",
            name="implementation",
            stateMutability="view",
            outputs=[ABIType(type="address")],
        )
        try:
            proxy_type = ContractCall(proxy_type_abi, address)()
            if proxy_type not in (1, 2):
                raise ValueError(f"ProxyType '{proxy_type}' not permitted by EIP-897.")

            target = ContractCall(implementation_abi, address)()
            # avoid recursion
            if target != "0x0000000000000000000000000000000000000000":
                return ProxyInfo(type=ProxyType.Delegate, target=target)

        except (DecodingError, TransactionError, ValueError):
            pass

        return None

    def serialize_transaction(self, transaction: TransactionAPI) -> bytes:
        return transaction.serialize_transaction()

    def decode_receipt(self, data: dict) -> ReceiptAPI:
        status = data.get("status")
        if status:
            if isinstance(status, str) and status.isnumeric():
                status = int(status)

            status = TransactionStatusEnum(status)

        txn_hash = data.get("hash")

        if txn_hash:
            txn_hash = data["hash"].hex() if isinstance(data["hash"], HexBytes) else data["hash"]

        return Receipt(  # type: ignore
            block_number=data.get("block_number") or data.get("blockNumber"),
<<<<<<< HEAD
            input_data=data.get("input", ""),
            gas_used=data["gasUsed"],
            gas_price=data.get("gas_price") or data.get("gasPrice"),
=======
            contract_address=data.get("contractAddress"),
            data=data.get("data", b""),
>>>>>>> 39a2dcb4
            gas_limit=data.get("gas") or data.get("gasLimit"),
            gas_price=data.get("gas_price") or data.get("gasPrice"),
            gas_used=data["gasUsed"],
            input_data=data.get("input", ""),
            logs=data.get("logs", []),
            nonce=data["nonce"] if "nonce" in data and data["nonce"] != "" else None,
            provider=data.get("provider"),
            receiver=data["to"] or "",
            required_confirmations=data.get("required_confirmations", 0),
            sender=data["from"],
            status=status,
            txn_hash=txn_hash,
            value=data.get("value", 0),
        )

    def decode_block(self, data: Dict) -> BlockAPI:
        # TODO: when we flatten the Block structure, remove these hacks
        if "gas_data" in data:
            data.update(data.pop("gas_data"))
        if "consensus_data" in data:
            data.update(data.pop("consensus_data"))
        return Block(  # type: ignore
            gas_data=BlockGasFee.decode(data),
            consensus_data=BlockConsensus.decode(data),
            number=data.get("number"),
            size=data.get("size"),
            timestamp=data.get("timestamp"),
            hash=data.get("hash"),
            # TODO: when we flatten the Block structure, remove this hack.
            parent_hash=data.get("parentHash") or data.get("parent_hash"),
        )

    def encode_calldata(self, abi: Union[ConstructorABI, MethodABI], *args) -> bytes:
        if abi.inputs:
            input_types = [i.canonical_type for i in abi.inputs]
            return abi_encode(input_types, args)

        else:
            return HexBytes(b"")

    def decode_returndata(self, abi: MethodABI, raw_data: bytes) -> Tuple[Any, ...]:
        output_types = [o.canonical_type for o in abi.outputs]  # type: ignore

        try:
            vm_return_values = abi_decode(output_types, raw_data)
        except InsufficientDataBytes as err:
            raise DecodingError() from err

        if not vm_return_values:
            return vm_return_values

        elif not isinstance(vm_return_values, (tuple, list)):
            vm_return_values = (vm_return_values,)

        output_values = [
            self.decode_primitive_value(v, parse_type(t))
            for v, t in zip(vm_return_values, output_types)
        ]
        parser = StructParser(abi)
        output_values = parser.parse(abi.outputs, output_values)

        if issubclass(type(output_values), Struct):
            return (output_values,)

        elif (
            returns_array(abi)
            and isinstance(output_values, (list, tuple))
            and len(output_values) == 1
        ):
            return ([o for o in output_values[0]],)

        return tuple(output_values)

    def decode_primitive_value(
        self, value: Any, output_type: Union[str, Tuple, List]
    ) -> Union[str, HexBytes, Tuple]:
        if output_type == "address":
            try:
                return self.decode_address(value)
            except InsufficientDataBytes as err:
                raise DecodingError() from err

        elif isinstance(value, bytes):
            return HexBytes(value)

        elif isinstance(output_type, str) and is_array(output_type):
            sub_type = output_type.split("[")[0]
            return tuple([self.decode_primitive_value(v, sub_type) for v in value])

        elif isinstance(output_type, tuple):
            return tuple([self.decode_primitive_value(v, t) for v, t in zip(value, output_type)])

        elif (
            isinstance(output_type, list)
            and len(output_type) == 1
            and isinstance(value, (list, tuple))
        ):
            return tuple([self.decode_primitive_value(v, output_type[0]) for v in value])

        return value

    def encode_deployment(
        self, deployment_bytecode: HexBytes, abi: ConstructorABI, *args, **kwargs
    ) -> BaseTransaction:
        txn = self.create_transaction(**kwargs)
        txn.data = deployment_bytecode

        # Encode args, if there are any
        if abi:
            txn.data += self.encode_calldata(abi, *args)

        return txn  # type: ignore

    def encode_transaction(
        self,
        address: AddressType,
        abi: MethodABI,
        *args,
        **kwargs,
    ) -> BaseTransaction:
        txn = self.create_transaction(receiver=address, **kwargs)

        # Add method ID
        txn.data = keccak(to_bytes(text=abi.selector))[:4]
        txn.data += self.encode_calldata(abi, *args)

        return txn  # type: ignore

    def create_transaction(self, **kwargs) -> TransactionAPI:
        """
        Returns a transaction using the given constructor kwargs.

        Returns:
            :class:`~ape.api.transactions.TransactionAPI`
        """

        transaction_types = {
            TransactionType.STATIC: StaticFeeTransaction,
            TransactionType.DYNAMIC: DynamicFeeTransaction,
        }

        if "type" in kwargs:
            type_kwarg = kwargs["type"]
            if type_kwarg is None:
                type_kwarg = TransactionType.DYNAMIC.value
            elif isinstance(type_kwarg, int):
                type_kwarg = f"0{type_kwarg}"
            elif isinstance(type_kwarg, bytes):
                type_kwarg = type_kwarg.hex()

            suffix = type_kwarg.replace("0x", "")
            if len(suffix) == 1:
                type_kwarg = f"{type_kwarg.rstrip(suffix)}0{suffix}"

            version_str = add_0x_prefix(HexStr(type_kwarg))
            version = TransactionType(version_str)
        elif "gas_price" in kwargs:
            version = TransactionType.STATIC
        else:
            version = TransactionType.DYNAMIC

        txn_class = transaction_types[version]
        kwargs["type"] = version.value

        if "required_confirmations" not in kwargs or kwargs["required_confirmations"] is None:
            # Attempt to use default required-confirmations from `ape-config.yaml`.
            required_confirmations = 0
            active_provider = self.network_manager.active_provider
            if active_provider:
                required_confirmations = active_provider.network.required_confirmations

            kwargs["required_confirmations"] = required_confirmations

        return txn_class(**kwargs)  # type: ignore

    def decode_logs(self, abi: EventABI, data: List[Dict]) -> Iterator["ContractLog"]:
        if not abi.anonymous:
            event_id_bytes = keccak(to_bytes(text=abi.selector))
            matching_logs = [log for log in data if log["topics"][0] == event_id_bytes]
        else:
            matching_logs = data

        topics_list: List[EventABIType] = []
        data_list: List[EventABIType] = []
        for abi_input in abi.inputs:
            if abi_input.indexed:
                topics_list.append(abi_input)
            else:
                data_list.append(abi_input)

        abi_topics = LogInputABICollection(abi, topics_list)
        abi_data = LogInputABICollection(abi, data_list)

        duplicate_names = set(abi_topics.names).intersection(abi_data.names)
        if duplicate_names:
            duplicate_names_str = ", ".join([n for n in duplicate_names if n])
            raise DecodingError(
                "The following argument names are duplicated "
                f"between event inputs: '{duplicate_names_str}'."
            )

        for log in matching_logs:
            indexed_data = log["topics"] if log.get("anonymous", False) else log["topics"][1:]
            log_data = hexstr_if_str(to_bytes, log["data"])  # type: ignore

            if len(indexed_data) != len(abi_topics.types):
                raise DecodingError(
                    f"Expected '{len(indexed_data)}' log topics.  Got '{len(abi_topics.types)}'."
                )

            def decode_items(abi_types, data):
                def decode_value(t, v) -> Any:
                    if t == "address":
                        return self.decode_address(v)
                    elif t == "bytes32":
                        return HexBytes(v)

                    return v

                return [decode_value(t, v) for t, v in zip(abi_types, data)]

            decoded_topic_data = [
                decode_single(topic_type, topic_data)  # type: ignore
                for topic_type, topic_data in zip(abi_topics.types, indexed_data)
            ]
            decoded_log_data = decode_abi(abi_data.types, log_data)  # type: ignore
            event_args = dict(
                itertools.chain(
                    zip(abi_topics.names, decode_items(abi_topics.types, decoded_topic_data)),
                    zip(abi_data.names, decode_items(abi_data.types, decoded_log_data)),
                )
            )

            yield ContractLog(  # type: ignore
                name=abi.name,
                index=log["logIndex"],
                event_arguments=event_args,
                transaction_hash=log["transactionHash"],
                block_hash=log["blockHash"],
                block_number=log["blockNumber"],
            )  # type: ignore<|MERGE_RESOLUTION|>--- conflicted
+++ resolved
@@ -233,18 +233,11 @@
 
         return Receipt(  # type: ignore
             block_number=data.get("block_number") or data.get("blockNumber"),
-<<<<<<< HEAD
-            input_data=data.get("input", ""),
-            gas_used=data["gasUsed"],
-            gas_price=data.get("gas_price") or data.get("gasPrice"),
-=======
             contract_address=data.get("contractAddress"),
-            data=data.get("data", b""),
->>>>>>> 39a2dcb4
+            data=data.get("data") or data.get("input", b""),
             gas_limit=data.get("gas") or data.get("gasLimit"),
             gas_price=data.get("gas_price") or data.get("gasPrice"),
             gas_used=data["gasUsed"],
-            input_data=data.get("input", ""),
             logs=data.get("logs", []),
             nonce=data["nonce"] if "nonce" in data and data["nonce"] != "" else None,
             provider=data.get("provider"),

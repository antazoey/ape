from typing import Any, Optional

from eth_abi import decode_abi as abi_decode
from eth_abi import encode_abi as abi_encode
from eth_abi.exceptions import InsufficientDataBytes
from eth_account import Account as EthAccount  # type: ignore
from eth_account._utils.legacy_transactions import (
    encode_transaction,
    serializable_unsigned_transaction_from_dict,
)
from eth_utils import keccak, to_bytes, to_int
from hexbytes import HexBytes

from ape.api import (
    ContractLog,
    EcosystemAPI,
    ProviderAPI,
    ReceiptAPI,
    TransactionAPI,
    TransactionStatusEnum,
)
<<<<<<< HEAD
from ape.exceptions import DecodingError, OutOfGasError, SignatureError
from ape.logging import logger
=======
from ape.exceptions import DecodingError, OutOfGasError, SignatureError, TransactionError
>>>>>>> 6d4b00bd
from ape.types import ABI, AddressType

NETWORKS = {
    # chain_id, network_id
    "mainnet": (1, 1),
    "ropsten": (3, 3),
    "kovan": (42, 42),
    "rinkeby": (4, 4),
    "goerli": (420, 420),
}


class BaseTransaction(TransactionAPI):
<<<<<<< HEAD
=======
    type: str = None  # type: ignore

>>>>>>> 6d4b00bd
    def set_defaults(self, provider: ProviderAPI):
        if self.gas_limit is None:
            self.gas_limit = provider.estimate_gas_cost(self)
        # else: Assume user specified the correct amount or txn will fail and waste gas

    def is_valid(self) -> bool:
        return False

    def as_dict(self) -> dict:
        data = super().as_dict()

        # Clean up data to what we expect
        data["chainId"] = data.pop("chain_id")

        receiver = data.pop("receiver")
        if receiver:
            data["to"] = receiver

        # NOTE: sender is needed sometimes for estimating gas
        # but is it no needed during publish (and may error if included).
        sender = data.pop("sender")
        if sender:
            data["from"] = sender

        data["gas"] = data.pop("gas_limit")

        # NOTE: Don't include signature
        data.pop("signature")

        return {key: value for key, value in data.items() if value is not None}

    def encode(self) -> bytes:
        if not self.signature:
            raise SignatureError("The transaction is not signed.")

        txn_data = self.as_dict()

        # Don't publish from
        if "from" in txn_data:
            del txn_data["from"]

        unsigned_txn = serializable_unsigned_transaction_from_dict(txn_data)
        signature = (self.signature.v, to_int(self.signature.r), to_int(self.signature.s))

        signed_txn = encode_transaction(unsigned_txn, signature)

        if self.sender and EthAccount.recover_transaction(signed_txn) != self.sender:
            raise SignatureError("Recovered Signer doesn't match sender!")

        return signed_txn


class StaticFeeTransaction(BaseTransaction):
    """
    Transactions that are pre-EIP-1559 and use the ``gasPrice`` field.
    """

    gas_price: Optional[int] = None  # Defaults to provider.gas_price
<<<<<<< HEAD
=======
    type: str = "0x0"
>>>>>>> 6d4b00bd

    @property
    def max_fee(self) -> int:
        return (self.gas_limit or 0) * (self.gas_price or 0)

    def set_defaults(self, provider: ProviderAPI):
        if self.gas_price is None:
            self.gas_price = provider.gas_price

        super().set_defaults(provider)

    def as_dict(self):
        data = super().as_dict()
        if "gas_price" in data:
            data["gasPrice"] = data.pop("gas_price")

        return data


class DynamicFeeTransaction(BaseTransaction):
    """
    Transactions that are post-EIP-1559 and use the ``maxFeePerGas``
    and ``maxPriorityFeePerGas`` fields.
    """

    max_fee: Optional[int] = None
    max_priority_fee: Optional[int] = None
<<<<<<< HEAD
=======
    type: str = "0x2"
>>>>>>> 6d4b00bd

    def set_defaults(self, provider: ProviderAPI):
        if self.max_priority_fee is None:
            self.max_priority_fee = provider.priority_fee

        self.max_fee = provider.base_fee + self.max_priority_fee
        super().set_defaults(provider)

    def as_dict(self):
        data = super().as_dict()
        if "max_fee" in data:
            data["maxFeePerGas"] = data.pop("max_fee")
        if "max_priority_fee" in data:
            data["maxPriorityFeePerGas"] = data.pop("max_priority_fee")

        return data


class Receipt(ReceiptAPI):
<<<<<<< HEAD
    """
    Use this transaction if you want the benefits of a better fee model
    and your network supports EIP-1559.
    """

    def __post_init__(self):
        txn_hash = self.txn_hash.hex() if isinstance(self.txn_hash, HexBytes) else self.txn_hash
        logger.info(f"Submitted {txn_hash} (gas_used={self.gas_used})")

=======
>>>>>>> 6d4b00bd
    def raise_for_status(self, txn: TransactionAPI):
        if not isinstance(txn, BaseTransaction):
            return

        gas_limit = txn.gas_limit
        if gas_limit and self.ran_out_of_gas(gas_limit):
            raise OutOfGasError()
<<<<<<< HEAD
=======
        elif self.status == TransactionStatusEnum.NO_ERROR:
            raise TransactionError(message=f"Transaction '{self.txn_hash}' failed.")
>>>>>>> 6d4b00bd

    @classmethod
    def decode(cls, data: dict) -> ReceiptAPI:
        return cls(  # type: ignore
            txn_hash=data["hash"],
            status=TransactionStatusEnum(data["status"]),
            block_number=data["blockNumber"],
            gas_used=data["gasUsed"],
            gas_price=data["gasPrice"],
            logs=data["logs"],
            contract_address=data["contractAddress"],
        )


class Ethereum(EcosystemAPI):
<<<<<<< HEAD
    transaction_class_map = {"0": StaticFeeTransaction, "1": DynamicFeeTransaction}
=======
    transaction_class_map = {
        "0x0": StaticFeeTransaction,
        "0x1": DynamicFeeTransaction,
        "0x2": DynamicFeeTransaction,
    }
>>>>>>> 6d4b00bd
    receipt_class = Receipt

    def encode_calldata(self, abi: ABI, *args) -> bytes:
        if abi.inputs:
            input_types = [i.canonical_type for i in abi.inputs]
            return abi_encode(input_types, args)

        else:
            return HexBytes(b"")

    def decode_calldata(self, abi: ABI, raw_data: bytes) -> Any:
        output_types = [o.canonical_type for o in abi.outputs]
        try:
            return abi_decode(output_types, raw_data)

        except InsufficientDataBytes as err:
            raise DecodingError() from err

    def encode_deployment(
        self, deployment_bytecode: bytes, abi: Optional[ABI], *args, **kwargs
    ) -> BaseTransaction:
<<<<<<< HEAD
        txn_type = StaticFeeTransaction if "gas_price" in kwargs else DynamicFeeTransaction
=======
        txn_type_code = "0x0" if "gas_limit" in kwargs else "0x2"
        txn_type = self.transaction_class_map[txn_type_code]
>>>>>>> 6d4b00bd
        txn = txn_type(**kwargs)  # type: ignore
        txn.data = deployment_bytecode

        # Encode args, if there are any
        if abi:
            txn.data += self.encode_calldata(abi, *args)

        return txn

    def encode_transaction(
        self,
        address: AddressType,
        abi: ABI,
        *args,
        **kwargs,
    ) -> BaseTransaction:
<<<<<<< HEAD
        txn_type = StaticFeeTransaction if "gas_price" in kwargs else DynamicFeeTransaction
=======
        txn_type_code = "0x0" if "gas_price" in kwargs else "0x2"
        txn_type = self.transaction_class_map[txn_type_code]
>>>>>>> 6d4b00bd
        txn = txn_type(receiver=address, **kwargs)  # type: ignore

        # Add method ID
        txn.data = keccak(to_bytes(text=abi.selector))[:4]
        txn.data += self.encode_calldata(abi, *args)

        return txn

    def decode_event(self, abi: ABI, receipt: "ReceiptAPI") -> "ContractLog":
        filter_id = keccak(to_bytes(text=abi.selector))
        event_data = next(log for log in receipt.logs if log["filter_id"] == filter_id)
        return ContractLog(  # type: ignore
            name=abi.name,
            inputs={i.name: event_data[i.name] for i in abi.inputs},
        )<|MERGE_RESOLUTION|>--- conflicted
+++ resolved
@@ -19,12 +19,7 @@
     TransactionAPI,
     TransactionStatusEnum,
 )
-<<<<<<< HEAD
-from ape.exceptions import DecodingError, OutOfGasError, SignatureError
-from ape.logging import logger
-=======
 from ape.exceptions import DecodingError, OutOfGasError, SignatureError, TransactionError
->>>>>>> 6d4b00bd
 from ape.types import ABI, AddressType
 
 NETWORKS = {
@@ -38,11 +33,8 @@
 
 
 class BaseTransaction(TransactionAPI):
-<<<<<<< HEAD
-=======
     type: str = None  # type: ignore
 
->>>>>>> 6d4b00bd
     def set_defaults(self, provider: ProviderAPI):
         if self.gas_limit is None:
             self.gas_limit = provider.estimate_gas_cost(self)
@@ -101,10 +93,7 @@
     """
 
     gas_price: Optional[int] = None  # Defaults to provider.gas_price
-<<<<<<< HEAD
-=======
     type: str = "0x0"
->>>>>>> 6d4b00bd
 
     @property
     def max_fee(self) -> int:
@@ -132,10 +121,7 @@
 
     max_fee: Optional[int] = None
     max_priority_fee: Optional[int] = None
-<<<<<<< HEAD
-=======
     type: str = "0x2"
->>>>>>> 6d4b00bd
 
     def set_defaults(self, provider: ProviderAPI):
         if self.max_priority_fee is None:
@@ -155,18 +141,6 @@
 
 
 class Receipt(ReceiptAPI):
-<<<<<<< HEAD
-    """
-    Use this transaction if you want the benefits of a better fee model
-    and your network supports EIP-1559.
-    """
-
-    def __post_init__(self):
-        txn_hash = self.txn_hash.hex() if isinstance(self.txn_hash, HexBytes) else self.txn_hash
-        logger.info(f"Submitted {txn_hash} (gas_used={self.gas_used})")
-
-=======
->>>>>>> 6d4b00bd
     def raise_for_status(self, txn: TransactionAPI):
         if not isinstance(txn, BaseTransaction):
             return
@@ -174,11 +148,9 @@
         gas_limit = txn.gas_limit
         if gas_limit and self.ran_out_of_gas(gas_limit):
             raise OutOfGasError()
-<<<<<<< HEAD
-=======
+
         elif self.status == TransactionStatusEnum.NO_ERROR:
             raise TransactionError(message=f"Transaction '{self.txn_hash}' failed.")
->>>>>>> 6d4b00bd
 
     @classmethod
     def decode(cls, data: dict) -> ReceiptAPI:
@@ -194,15 +166,11 @@
 
 
 class Ethereum(EcosystemAPI):
-<<<<<<< HEAD
-    transaction_class_map = {"0": StaticFeeTransaction, "1": DynamicFeeTransaction}
-=======
     transaction_class_map = {
         "0x0": StaticFeeTransaction,
         "0x1": DynamicFeeTransaction,
         "0x2": DynamicFeeTransaction,
     }
->>>>>>> 6d4b00bd
     receipt_class = Receipt
 
     def encode_calldata(self, abi: ABI, *args) -> bytes:
@@ -224,12 +192,8 @@
     def encode_deployment(
         self, deployment_bytecode: bytes, abi: Optional[ABI], *args, **kwargs
     ) -> BaseTransaction:
-<<<<<<< HEAD
-        txn_type = StaticFeeTransaction if "gas_price" in kwargs else DynamicFeeTransaction
-=======
         txn_type_code = "0x0" if "gas_limit" in kwargs else "0x2"
         txn_type = self.transaction_class_map[txn_type_code]
->>>>>>> 6d4b00bd
         txn = txn_type(**kwargs)  # type: ignore
         txn.data = deployment_bytecode
 
@@ -246,12 +210,8 @@
         *args,
         **kwargs,
     ) -> BaseTransaction:
-<<<<<<< HEAD
-        txn_type = StaticFeeTransaction if "gas_price" in kwargs else DynamicFeeTransaction
-=======
         txn_type_code = "0x0" if "gas_price" in kwargs else "0x2"
         txn_type = self.transaction_class_map[txn_type_code]
->>>>>>> 6d4b00bd
         txn = txn_type(receiver=address, **kwargs)  # type: ignore
 
         # Add method ID

--- conflicted
+++ resolved
@@ -76,11 +76,7 @@
         elif txn.nonce < self.nonce:
             raise AccountsError("Invalid nonce, will not publish.")
 
-<<<<<<< HEAD
-        txn.set_defaults(self.provider)
-=======
         txn = self.provider.set_defaults(txn)
->>>>>>> 0f67a28d
         if send_everything:
             txn.value = self.balance - txn.max_fee
 

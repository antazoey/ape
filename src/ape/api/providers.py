from enum import IntEnum
from pathlib import Path
from typing import Iterator, List, Optional

from dataclassy import as_dict
from hexbytes import HexBytes
from web3 import Web3

from ape.types import TransactionSignature

from ..exceptions import ProviderError
from ..logging import logger
from . import networks
from .base import abstractdataclass, abstractmethod
from .config import ConfigItem


@abstractdataclass
class TransactionAPI:
    chain_id: int = 0
    sender: str = ""
    receiver: str = ""
    nonce: Optional[int] = None  # NOTE: `Optional` only to denote using default behavior
    value: int = 0
    gas_limit: Optional[int] = None  # NOTE: `Optional` only to denote using default behavior
    data: bytes = b""
    type: str = ""

    signature: Optional[TransactionSignature] = None

    def __post_init__(self):
        if not self.is_valid:
            raise ProviderError("Transaction is not valid.")

    @property
<<<<<<< HEAD
    def max_fee(self):
=======
    def max_fee(self) -> int:
>>>>>>> 29131160
        """
        The total amount in fees willing to be spent on a transaction.
        Override this property as needed, such as for EIP-1559 differences.

        See :class:`~ape_ethereum.ecosystem.StaticFeeTransaction` and
        :class`~ape_ethereum.ecosystem.DynamicFeeTransaction` as examples.
        """
        return 0

    @property
    def total_transfer_value(self) -> int:
        """
        The total amount of WEI that a transaction could use.
        Useful for determining if an account balance can afford
        to submit the transaction.
        """
        return self.value + self.max_fee

    def set_defaults(self, provider: "ProviderAPI"):
        """
        Set default values in a transaction with the help of the given provider,
        such as setting the `gas_limit` from an RPC call to ``eth_gasLimit``.
        """

    @property
    @abstractmethod
    def is_valid(self):
        ...

    @abstractmethod
    def encode(self) -> bytes:
        """
        Take this object and produce a hash to sign to submit a transaction
        """

    def as_dict(self) -> dict:
        return as_dict(self)

    def __repr__(self) -> str:
        data = as_dict(self)  # NOTE: `as_dict` could be overridden
        params = ", ".join(f"{k}={v}" for k, v in data.items())
        return f"<{self.__class__.__name__} {params}>"

    def __str__(self) -> str:
        data = as_dict(self)  # NOTE: `as_dict` could be overridden
        if len(data["data"]) > 9:
            data["data"] = (
                "0x" + bytes(data["data"][:3]).hex() + "..." + bytes(data["data"][-3:]).hex()
            )
        else:
            data["data"] = "0x" + bytes(data["data"]).hex()
        params = "\n  ".join(f"{k}: {v}" for k, v in data.items())
        return f"{self.__class__.__name__}:\n  {params}"


class TransactionStatusEnum(IntEnum):
    FAILING = 0
    NO_ERROR = 1


@abstractdataclass
class ReceiptAPI:
    txn_hash: str
    status: TransactionStatusEnum
    block_number: int
    gas_used: int
    gas_price: int
    logs: List[dict] = []
    contract_address: Optional[str] = None

    def __post_init__(self):
        txn_hash = self.txn_hash.hex() if isinstance(self.txn_hash, HexBytes) else self.txn_hash
        logger.info(f"Submitted {txn_hash} (gas_used={self.gas_used})")

    def __str__(self) -> str:
        return f"<{self.__class__.__name__} {self.txn_hash}>"

    def raise_for_status(self, txn: TransactionAPI):
        """
        Handle provider-specific errors regarding a non-successful
        :class:`~api.providers.TransactionStatusEnum`.
        """

    def ran_out_of_gas(self, gas_limit: int) -> bool:
        """
        Returns ``True`` when the transaction failed and used the
        same amount of gas as the given ``gas_limit``.
        """
        return self.status == TransactionStatusEnum.FAILING and self.gas_used == gas_limit

    @classmethod
    @abstractmethod
    def decode(cls, data: dict) -> "ReceiptAPI":
        ...


@abstractdataclass
class ProviderAPI:
    """
    A Provider must work with a particular Network in a particular Ecosystem
    """

    name: str  # Plugin name
    network: networks.NetworkAPI
    config: ConfigItem
    provider_settings: dict
    data_folder: Path
    request_header: str

    @abstractmethod
    def connect(self):
        ...

    @abstractmethod
    def disconnect(self):
        ...

    @abstractmethod
    def update_settings(self, new_settings: dict):
        ...

    @property
    @abstractmethod
    def chain_id(self) -> int:
        ...

    @abstractmethod
    def get_balance(self, address: str) -> int:
        ...

    @abstractmethod
    def get_code(self, address: str) -> bytes:
        ...

    @abstractmethod
    def get_nonce(self, address: str) -> int:
        ...

    @abstractmethod
    def estimate_gas_cost(self, txn: TransactionAPI) -> int:
        ...

    @property
    @abstractmethod
    def gas_price(self) -> int:
        ...

    @property
    @abstractmethod
    def priority_fee(self) -> int:
        ...

    @property
    @abstractmethod
    def base_fee(self) -> int:
        ...

    @abstractmethod
    def send_call(self, txn: TransactionAPI) -> bytes:  # Return value of function
        ...

    @abstractmethod
    def get_transaction(self, txn_hash: str) -> ReceiptAPI:
        ...

    @abstractmethod
    def send_transaction(self, txn: TransactionAPI) -> ReceiptAPI:
        ...

    @abstractmethod
    def get_events(self, **filter_params) -> Iterator[dict]:
        ...


class TestProviderAPI(ProviderAPI):
    """
    An API for providers that have development functionality, such as snapshotting.
    """

    @abstractmethod
    def snapshot(self) -> str:
        ...

    @abstractmethod
    def revert(self, snapshot_id: str):
        ...


class Web3Provider(ProviderAPI):
    """
    A base provider that is web3 based.
    """

    _web3: Web3 = None  # type: ignore

    def update_settings(self, new_settings: dict):
        """
        Update the provider settings and re-connect.
        """
        self.disconnect()
        self.provider_settings.update(new_settings)
        self.connect()

    def estimate_gas_cost(self, txn: TransactionAPI) -> int:
        """
        Generates and returns an estimate of how much gas is necessary
        to allow the transaction to complete.
        The transaction will not be added to the blockchain.
        """
        txn_dict = txn.as_dict()
        return self._web3.eth.estimate_gas(txn_dict)  # type: ignore

    @property
    def chain_id(self) -> int:
        """
        Returns the currently configured chain ID,
        a value used in replay-protected transaction signing as introduced by EIP-155.
        """
        return self._web3.eth.chain_id

    @property
    def gas_price(self) -> int:
        """
        Returns the current price per gas in wei.
        """
        return self._web3.eth.generate_gas_price()  # type: ignore

    @property
    def priority_fee(self) -> int:
        """
        Returns the current max priority fee per gas in wei.
        """
        return self._web3.eth.max_priority_fee

    @property
    def base_fee(self) -> int:
        block = self._web3.eth.get_block("latest")
        return block.baseFeePerGas  # type: ignore

    def get_nonce(self, address: str) -> int:
        """
        Returns the number of transactions sent from an address.
        """
        return self._web3.eth.get_transaction_count(address)  # type: ignore

    def get_balance(self, address: str) -> int:
        """
        Returns the balance of the account of a given address.
        """
        return self._web3.eth.get_balance(address)  # type: ignore

    def get_code(self, address: str) -> bytes:
        """
        Returns code at a given address.
        """
        return self._web3.eth.get_code(address)  # type: ignore

    def send_call(self, txn: TransactionAPI) -> bytes:
        """
        Executes a new message call immediately without creating a
        transaction on the block chain.
        """
        return self._web3.eth.call(txn.as_dict())

    def get_transaction(self, txn_hash: str) -> ReceiptAPI:
        """
        Returns the information about a transaction requested by transaction hash.
        """
        # TODO: Work on API that let's you work with ReceiptAPI and re-send transactions
        receipt = self._web3.eth.wait_for_transaction_receipt(txn_hash)  # type: ignore
        txn = self._web3.eth.get_transaction(txn_hash)  # type: ignore
        return self.network.ecosystem.receipt_class.decode({**txn, **receipt})

    def get_events(self, **filter_params) -> Iterator[dict]:
        """
        Returns an array of all logs matching a given set of filter parameters.
        """
        return iter(self._web3.eth.get_logs(filter_params))  # type: ignore

    def send_transaction(self, txn: TransactionAPI) -> ReceiptAPI:
        txn_hash = self._web3.eth.send_raw_transaction(txn.encode())
        receipt = self.get_transaction(txn_hash.hex())
        return receipt<|MERGE_RESOLUTION|>--- conflicted
+++ resolved
@@ -33,11 +33,7 @@
             raise ProviderError("Transaction is not valid.")
 
     @property
-<<<<<<< HEAD
-    def max_fee(self):
-=======
     def max_fee(self) -> int:
->>>>>>> 29131160
         """
         The total amount in fees willing to be spent on a transaction.
         Override this property as needed, such as for EIP-1559 differences.

--- conflicted
+++ resolved
@@ -51,15 +51,6 @@
         to submit the transaction.
         """
         return self.value + self.max_fee
-<<<<<<< HEAD
-
-    def set_defaults(self, provider: "ProviderAPI"):
-        """
-        Set default values in a transaction with the help of the given provider,
-        such as setting the `gas_limit` from an RPC call to ``eth_gasLimit``.
-        """
-=======
->>>>>>> 0f67a28d
 
     @property
     @abstractmethod
@@ -187,20 +178,12 @@
     @property
     @abstractmethod
     def priority_fee(self) -> int:
-<<<<<<< HEAD
-        ...
-=======
         raise NotImplementedError("priority_fee is not implemented by this provider")
->>>>>>> 0f67a28d
 
     @property
     @abstractmethod
     def base_fee(self) -> int:
-<<<<<<< HEAD
-        ...
-=======
         raise NotImplementedError("base_fee is not implemented by this provider")
->>>>>>> 0f67a28d
 
     @abstractmethod
     def send_call(self, txn: TransactionAPI) -> bytes:  # Return value of function

from enum import IntEnum
from pathlib import Path
from typing import Iterator, List, Optional

from dataclassy import as_dict
from web3 import Web3

from ape.types import TransactionSignature

from ..exceptions import ProviderError
from ..logging import logger
from . import networks
from .base import abstractdataclass, abstractmethod
from .config import ConfigItem


@abstractdataclass
class TransactionAPI:
    chain_id: int = 0
    sender: str = ""
    receiver: str = ""
    nonce: Optional[int] = None  # NOTE: `Optional` only to denote using default behavior
    gas_limit: Optional[int] = None  # NOTE: `Optional` only to denote using default behavior
    data: bytes = b""
<<<<<<< HEAD
    value: int = 0
=======
    type: str = ""
>>>>>>> 6d4b00bd

    signature: Optional[TransactionSignature] = None

    def __post_init__(self):
        if not self.is_valid:
            raise ProviderError("Transaction is not valid.")

    @property
    def max_fee(self):
<<<<<<< HEAD
        """Override"""
=======
        """
        The total amount in fees willing to be spent on a transaction.
        Override this property as needed, such as for EIP-1559 differences.

        See :class:`~ape_ethereum.ecosystem.StaticFeeTransaction` and
        :class`~ape_ethereum.ecosystem.DynamicFeeTransaction` as examples.
        """
>>>>>>> 6d4b00bd
        return 0

    @property
    def total_transfer_value(self) -> int:
        return self.value + self.max_fee

    def set_defaults(self, provider: "ProviderAPI"):
        """
        Prepare a transaction, such as setting default values
        from RCP calls, like ``eth_gasLimit``.
        """
<<<<<<< HEAD
=======
        return self.value + self.max_fee

    def set_defaults(self, provider: "ProviderAPI"):
        """
        Set default values in a transaction with the help of the given provider,
        such as setting the `gas_limit` from an RPC call to ``eth_gasLimit``.
        """
>>>>>>> 6d4b00bd

    @property
    @abstractmethod
    def is_valid(self):
        ...

    @abstractmethod
    def encode(self) -> bytes:
        """
        Take this object and produce a hash to sign to submit a transaction
        """

    def as_dict(self) -> dict:
        return as_dict(self)

    def __repr__(self) -> str:
        data = as_dict(self)  # NOTE: `as_dict` could be overridden
        params = ", ".join(f"{k}={v}" for k, v in data.items())
        return f"<{self.__class__.__name__} {params}>"

    def __str__(self) -> str:
        data = as_dict(self)  # NOTE: `as_dict` could be overridden
        if len(data["data"]) > 9:
            data["data"] = (
                "0x" + bytes(data["data"][:3]).hex() + "..." + bytes(data["data"][-3:]).hex()
            )
        else:
            data["data"] = "0x" + bytes(data["data"]).hex()
        params = "\n  ".join(f"{k}: {v}" for k, v in data.items())
        return f"{self.__class__.__name__}:\n  {params}"


class TransactionStatusEnum(IntEnum):
    FAILING = 0
    NO_ERROR = 1


@abstractdataclass
class ReceiptAPI:
    txn_hash: str
    status: TransactionStatusEnum
    block_number: int
    gas_used: int
    gas_price: int
    logs: List[dict] = []
    contract_address: Optional[str] = None

<<<<<<< HEAD
=======
    def __post_init__(self):
        txn_hash = self.txn_hash.hex() if isinstance(self.txn_hash, HexBytes) else self.txn_hash
        logger.info(f"Submitted {txn_hash} (gas_used={self.gas_used})")

    def raise_for_status(self, txn: TransactionAPI):
        """
        Handle provider-specific errors regarding a non-successful
        :class:`~api.providers.TransactionStatusEnum`.
        """

    def __str__(self) -> str:
        return f"<{self.__class__.__name__} {self.txn_hash}>"

>>>>>>> 6d4b00bd
    def ran_out_of_gas(self, gas_limit: int) -> bool:
        """
        Returns ``True`` when the transaction failed and used the
        same amount of gas as the given ``gas_limit``.
        """
        return self.status == TransactionStatusEnum.FAILING and self.gas_used == gas_limit

    def raise_for_status(self, txn: TransactionAPI):
        ...

    def __str__(self) -> str:
        return f"<{self.__class__.__name__} {self.txn_hash}>"

    @classmethod
    @abstractmethod
    def decode(cls, data: dict) -> "ReceiptAPI":
        ...


@abstractdataclass
class ProviderAPI:
    """
    A Provider must work with a particular Network in a particular Ecosystem
    """

    name: str  # Plugin name
    network: networks.NetworkAPI
    config: ConfigItem
    provider_settings: dict
    data_folder: Path
    request_header: str

    @abstractmethod
    def connect(self):
        ...

    @abstractmethod
    def disconnect(self):
        ...

    @abstractmethod
    def update_settings(self, new_settings: dict):
        ...

    @property
    @abstractmethod
    def chain_id(self) -> int:
        ...

    @abstractmethod
    def get_balance(self, address: str) -> int:
        ...

    @abstractmethod
    def get_code(self, address: str) -> bytes:
        ...

    @abstractmethod
    def get_nonce(self, address: str) -> int:
        ...

    @abstractmethod
    def estimate_gas_cost(self, txn: TransactionAPI) -> int:
        ...

    @property
    @abstractmethod
    def gas_price(self) -> int:
        ...

    @property
    @abstractmethod
    def priority_fee(self) -> int:
        ...

    @property
    @abstractmethod
    def base_fee(self) -> int:
        ...

    @abstractmethod
    def send_call(self, txn: TransactionAPI) -> bytes:  # Return value of function
        ...

    @abstractmethod
    def get_transaction(self, txn_hash: str) -> ReceiptAPI:
        ...

    @abstractmethod
    def send_transaction(self, txn: TransactionAPI) -> ReceiptAPI:
        ...

    @abstractmethod
    def get_events(self, **filter_params) -> Iterator[dict]:
        ...


class TestProviderAPI(ProviderAPI):
    """
    An API for providers that have development functionality, such as snapshotting.
    """

    @abstractmethod
    def snapshot(self) -> str:
        ...

    @abstractmethod
    def revert(self, snapshot_id: str):
        ...


class Web3Provider(ProviderAPI):
    """
    A base provider that is web3 based.
    """

    _web3: Web3 = None  # type: ignore

    def update_settings(self, new_settings: dict):
        """
        Update the provider settings and re-connect.
        """
        self.disconnect()
        self.provider_settings.update(new_settings)
        self.connect()

    def estimate_gas_cost(self, txn: TransactionAPI) -> int:
        """
        Generates and returns an estimate of how much gas is necessary
        to allow the transaction to complete.
        The transaction will not be added to the blockchain.
        """
        txn_dict = txn.as_dict()
        return self._web3.eth.estimate_gas(txn_dict)  # type: ignore

    @property
    def chain_id(self) -> int:
        """
        Returns the currently configured chain ID,
        a value used in replay-protected transaction signing as introduced by EIP-155.
        """
        return self._web3.eth.chain_id

    @property
    def gas_price(self) -> int:
        """
        Returns the current price per gas in wei.
        """
        return self._web3.eth.generate_gas_price()  # type: ignore

    @property
    def priority_fee(self) -> int:
        """
        Returns the current max priority fee per gas in wei.
        """
        return self._web3.eth.max_priority_fee

    @property
    def base_fee(self) -> int:
        block = self._web3.eth.get_block("latest")
<<<<<<< HEAD
        return block.baseFeePerGas
=======
        return block.baseFeePerGas  # type: ignore
>>>>>>> 6d4b00bd

    def get_nonce(self, address: str) -> int:
        """
        Returns the number of transactions sent from an address.
        """
        return self._web3.eth.get_transaction_count(address)  # type: ignore

    def get_balance(self, address: str) -> int:
        """
        Returns the balance of the account of a given address.
        """
        return self._web3.eth.get_balance(address)  # type: ignore

    def get_code(self, address: str) -> bytes:
        """
        Returns code at a given address.
        """
        return self._web3.eth.get_code(address)  # type: ignore

    def send_call(self, txn: TransactionAPI) -> bytes:
        """
        Executes a new message call immediately without creating a
        transaction on the block chain.
        """
        return self._web3.eth.call(txn.as_dict())

    def get_transaction(self, txn_hash: str) -> ReceiptAPI:
        """
        Returns the information about a transaction requested by transaction hash.
        """
        # TODO: Work on API that let's you work with ReceiptAPI and re-send transactions
        receipt = self._web3.eth.wait_for_transaction_receipt(txn_hash)  # type: ignore
        txn = self._web3.eth.get_transaction(txn_hash)  # type: ignore
        return self.network.ecosystem.receipt_class.decode({**txn, **receipt})

    def get_events(self, **filter_params) -> Iterator[dict]:
        """
        Returns an array of all logs matching a given set of filter parameters.
        """
        return iter(self._web3.eth.get_logs(filter_params))  # type: ignore

    def send_transaction(self, txn: TransactionAPI) -> ReceiptAPI:
        txn_hash = self._web3.eth.send_raw_transaction(txn.encode())
        receipt = self.get_transaction(txn_hash.hex())
        return receipt<|MERGE_RESOLUTION|>--- conflicted
+++ resolved
@@ -3,6 +3,7 @@
 from typing import Iterator, List, Optional
 
 from dataclassy import as_dict
+from hexbytes import HexBytes
 from web3 import Web3
 
 from ape.types import TransactionSignature
@@ -22,11 +23,8 @@
     nonce: Optional[int] = None  # NOTE: `Optional` only to denote using default behavior
     gas_limit: Optional[int] = None  # NOTE: `Optional` only to denote using default behavior
     data: bytes = b""
-<<<<<<< HEAD
     value: int = 0
-=======
     type: str = ""
->>>>>>> 6d4b00bd
 
     signature: Optional[TransactionSignature] = None
 
@@ -36,9 +34,6 @@
 
     @property
     def max_fee(self):
-<<<<<<< HEAD
-        """Override"""
-=======
         """
         The total amount in fees willing to be spent on a transaction.
         Override this property as needed, such as for EIP-1559 differences.
@@ -46,7 +41,6 @@
         See :class:`~ape_ethereum.ecosystem.StaticFeeTransaction` and
         :class`~ape_ethereum.ecosystem.DynamicFeeTransaction` as examples.
         """
->>>>>>> 6d4b00bd
         return 0
 
     @property
@@ -55,19 +49,10 @@
 
     def set_defaults(self, provider: "ProviderAPI"):
         """
-        Prepare a transaction, such as setting default values
-        from RCP calls, like ``eth_gasLimit``.
-        """
-<<<<<<< HEAD
-=======
-        return self.value + self.max_fee
-
-    def set_defaults(self, provider: "ProviderAPI"):
-        """
         Set default values in a transaction with the help of the given provider,
         such as setting the `gas_limit` from an RPC call to ``eth_gasLimit``.
         """
->>>>>>> 6d4b00bd
+        return self.value + self.max_fee
 
     @property
     @abstractmethod
@@ -115,8 +100,6 @@
     logs: List[dict] = []
     contract_address: Optional[str] = None
 
-<<<<<<< HEAD
-=======
     def __post_init__(self):
         txn_hash = self.txn_hash.hex() if isinstance(self.txn_hash, HexBytes) else self.txn_hash
         logger.info(f"Submitted {txn_hash} (gas_used={self.gas_used})")
@@ -130,19 +113,12 @@
     def __str__(self) -> str:
         return f"<{self.__class__.__name__} {self.txn_hash}>"
 
->>>>>>> 6d4b00bd
     def ran_out_of_gas(self, gas_limit: int) -> bool:
         """
         Returns ``True`` when the transaction failed and used the
         same amount of gas as the given ``gas_limit``.
         """
         return self.status == TransactionStatusEnum.FAILING and self.gas_used == gas_limit
-
-    def raise_for_status(self, txn: TransactionAPI):
-        ...
-
-    def __str__(self) -> str:
-        return f"<{self.__class__.__name__} {self.txn_hash}>"
 
     @classmethod
     @abstractmethod
@@ -291,11 +267,7 @@
     @property
     def base_fee(self) -> int:
         block = self._web3.eth.get_block("latest")
-<<<<<<< HEAD
-        return block.baseFeePerGas
-=======
         return block.baseFeePerGas  # type: ignore
->>>>>>> 6d4b00bd
 
     def get_nonce(self, address: str) -> int:
         """

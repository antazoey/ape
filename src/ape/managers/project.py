--- conflicted
+++ resolved
@@ -57,55 +57,14 @@
         if isinstance(self.path, str):
             self.path = Path(self.path)
 
-<<<<<<< HEAD
-        self.dependencies = {d.name: self._extract_manifest(d) for d in self.config.dependencies}
-=======
         config = self.config.load()
-        self.dependencies = {
-            n: self._extract_dependency_manifest(n, dep_id)
-            for n, dep_id in config.dependencies.items()
-        }
->>>>>>> 531b3f45
+        self.dependencies = {d.name: self._extract_manifest(d) for d in config.dependencies}
 
     def __repr__(self):
         return "<ProjectManager>"
 
-<<<<<<< HEAD
-    def _extract_manifest(self, dependency_item: Dict) -> PackageManifest:
-        packages_path = self.config.DATA_FOLDER / "packages"
-        target_path = packages_path / dependency_item["name"]
-        target_path.mkdir(exist_ok=True, parents=True)
-
-        if "ipfs" in dependency_item:
-            download_path = dependency_item["ipfs"]
-            manifest_file_path = target_path / "manifest.json"
-            if manifest_file_path.exists():
-                manifest_dict = json.loads(manifest_file_path.read_text())
-            else:
-                # Download manifest
-                response = requests.get(download_path)
-                manifest_file_path.write_text(response.text)
-                manifest_dict = response.json()
-
-            if "name" not in manifest_dict:
-                raise ProjectError("Dependencies must have a name.")
-
-            return PackageManifest(**manifest_dict)
-        elif "github" in dependency_item:
-            path = dependency_item["github"]
-            version = dependency_item["version"]
-            package_contracts_path = target_path / "contracts"
-            is_cached = len([p for p in target_path.iterdir()]) > 0
-
-            if not is_cached:
-                github_client.download_package(path, version, target_path)
-
-            if not package_contracts_path.exists():
-                raise ProjectError(
-                    "Dependency does not have a supported file structure. "
-                    "Expecting 'contracts/' path."
-=======
-    def _extract_dependency_manifest(self, name: str, download_path: str) -> PackageManifest:
+    def _extract_dependency_manifest(self, dependency_item: Dict) -> PackageManifest:
+        name = dependency_item["name"]
         target_path = self.config.packages_folder / name
         manifest_file_path = target_path / "manifest.json"
 
@@ -125,30 +84,26 @@
                 manifest_dict = None
 
         if not manifest_dict:
-            manifest_dict = self._download_manifest(name, download_path, manifest_file_path)
+            manifest_dict = self._download_manifest(dependency_item, manifest_file_path)
 
         if "name" not in manifest_dict:
             manifest_dict["name"] = name.replace("_", "-")
 
         return PackageManifest(**manifest_dict)
 
-    def _download_manifest(self, name: str, download_path: str, manifest_target_path: Path) -> Dict:
+    def _download_manifest(self, dependency_item: Dict, manifest_target_path: Path) -> Dict:
         manifest_dict = {}
-
-        if download_path.startswith("https://") or download_path.startswith("http://"):
-            response = requests.get(download_path)
+        name = dependency_item["name"]
+
+        if "ipfs" in dependency_item:
+            response = requests.get(dependency_item["ipfs"])
             manifest_dict = response.json()
-        else:
-            # Github dependency (format: <org>/<repo>@<version>)
-            try:
-                path, version = download_path.split("@")
-            except ValueError:
-                raise ValueError("Invalid Github ID. Must be given as <org>/<repo>@<version>")
-
-            # Download manifest
+        elif "github" in dependency_item:
             with tempfile.TemporaryDirectory() as temp_dir:
                 temp_project_path = Path(temp_dir) / name
                 temp_project_path.mkdir(exist_ok=True, parents=True)
+                path = dependency_item["github"]
+                version = dependency_item["version"]
                 github_client.download_package(path, version, temp_project_path)
 
                 temp_contracts_path = temp_project_path / "contracts"
@@ -170,7 +125,6 @@
                 manifest.sources = self._create_source_dict(sources, base_path=temp_contracts_path)
                 manifest.contract_types = self.compilers.compile(
                     sources, base_path=temp_contracts_path
->>>>>>> 531b3f45
                 )
                 manifest_dict = manifest.dict()
 

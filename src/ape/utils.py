import collections
import json
import os
from copy import deepcopy
from functools import lru_cache
from hashlib import md5
from pathlib import Path
<<<<<<< HEAD
from typing import Any, Dict, List
=======
from typing import Any, Dict, List, Mapping, Optional
>>>>>>> 421fcf5c

import yaml
from eth_account import Account
from eth_account.hdaccount import HDPath, seed_from_mnemonic
from hexbytes import HexBytes
from importlib_metadata import PackageNotFoundError, packages_distributions, version

from ape.logging import logger

try:
    from functools import cached_property  # type: ignore
except ImportError:
    from backports.cached_property import cached_property  # type: ignore

try:
    from functools import singledispatchmethod  # type: ignore
except ImportError:
    from singledispatchmethod import singledispatchmethod  # type: ignore


@lru_cache(maxsize=None)
def get_distributions():
    return packages_distributions()


def is_relative_to(path: Path, target: Path) -> bool:
    if hasattr(path, "is_relative_to"):
        # NOTE: Only available ``>=3.9``
        return target.is_relative_to(path)  # type: ignore

    else:
        try:
            return target.relative_to(path) is not None
        except ValueError:
            return False


def get_relative_path(target: Path, anchor: Path) -> Path:
    """
    Compute the relative path of ``target`` relative to ``anchor``,
    which may or may not share a common ancestor.
    NOTE: Both paths must be absolute
    """
    if not target.is_absolute():
        raise ValueError("'target' must be an absolute path.")
    if not anchor.is_absolute():
        raise ValueError("'anchor' must be an absolute path.")

    anchor_copy = Path(str(anchor))
    levels_deep = 0
    while not is_relative_to(anchor_copy, target):
        levels_deep += 1
        anchor_copy = anchor_copy.parent

    return Path("/".join(".." for _ in range(levels_deep))).joinpath(
        str(target.relative_to(anchor_copy))
    )


def get_package_version(obj: Any) -> str:
    # If value is already cached/static
    if hasattr(obj, "__version__"):
        return obj.__version__

    # NOTE: In case were don't pass a module name
    if not isinstance(obj, str):
        obj = obj.__name__

    # Reduce module string to base package
    # NOTE: Assumed that string input is module name e.g. ``__name__``
    pkg_name = obj.split(".")[0]

    # NOTE: In case the distribution and package name differ
    dists = get_distributions()
    if pkg_name in dists:
        # NOTE: Shouldn't really be more than 1, but never know
        if len(dists[pkg_name]) != 1:
            logger.warning(f"duplicate pkg_name '{pkg_name}'")
        pkg_name = dists[pkg_name][0]

    try:
        return version(pkg_name)

    except PackageNotFoundError:
        # NOTE: Must handle empty string result here
        return ""


def deep_merge(dict1, dict2):
    """Return a new dictionary by merging two dictionaries recursively."""

    result = deepcopy(dict1)

    for key, value in dict2.items():
        if isinstance(value, collections.Mapping):
            result[key] = deep_merge(result.get(key, {}), value)
        else:
            result[key] = deepcopy(dict2[key])

    return result


def expand_environment_variables(contents: str) -> str:
    return os.path.expandvars(contents)


def load_config(path: Path, expand_envars=True, must_exist=False) -> Dict:
    if path.exists():
        contents = path.read_text()
        if expand_envars:
            contents = expand_environment_variables(contents)

        if path.suffix in (".json",):
            config = json.loads(contents)
        elif path.suffix in (".yml", ".yaml"):
            config = yaml.safe_load(contents)
        else:
            raise TypeError(f"Cannot parse '{path.suffix}' files!")

        return config or {}

    elif must_exist:
        raise OSError(f"{path} does not exist!")

    else:
        return {}


def compute_checksum(source: bytes, algorithm: str = "md5") -> str:
    if algorithm == "md5":
        hasher = md5
    else:
        raise ValueError(f"Unknown algorithm `{algorithm}`.")

    return hasher(source).hexdigest()


GeneratedDevAccount = collections.namedtuple("GeneratedDevAccount", ("address", "private_key"))


def generate_dev_accounts(
<<<<<<< HEAD
    mnemonic,
    number_of_accounts: int = 10,
    hd_path_format="m/44'/60'/0'/{}",
) -> List[GeneratedDevAccount]:
    """
    Creates accounts from the configured test mnemonic.
    Use these accounts (or the mnemonic) in chain-genesis
    for testing providers.
    """
    seed = seed_from_mnemonic(mnemonic, "")
    accounts = []

    for i in range(0, number_of_accounts):
        hd_path = HDPath(hd_path_format.format(i))
        private_key = HexBytes(hd_path.derive(seed)).hex()
        address = Account.from_key(private_key).address
        accounts.append(GeneratedDevAccount(address, private_key))

    return accounts


def get_gas_estimation_revert_error_message(tx_error: Exception) -> str:
    """
    Use this method in ``ProviderAPI`` implementations when error handling
    transaction errors. This is to have a consistent experience across providers.
    """
    return (
        f"Gas estimation failed: '{tx_error}'. This transaction will likely revert. "
        "If you wish to broadcast, you must set the gas limit manually."
    )


def get_tx_error_from_web3_value_error(web3_value_error: ValueError) -> TransactionError:
=======
    mnemonic: str,
    number_of_accounts: int = 10,
    hd_path_format="m/44'/60'/0'/{}",
) -> List[GeneratedDevAccount]:
>>>>>>> 421fcf5c
    """
    Creates accounts from the configured test mnemonic.
    Use these accounts (or the mnemonic) in chain-genesis
    for testing providers.
    """
    seed = seed_from_mnemonic(mnemonic, "")
    accounts = []

    for i in range(0, number_of_accounts):
        hd_path = HDPath(hd_path_format.format(i))
        private_key = HexBytes(hd_path.derive(seed)).hex()
        address = Account.from_key(private_key).address
        accounts.append(GeneratedDevAccount(address, private_key))

    return accounts


def gas_estimation_error_message(tx_error: Exception) -> str:
    """
    Use this method in ``ProviderAPI`` implementations when error handling
    transaction errors. This is to have a consistent experience across providers.
    """
    return (
        f"Gas estimation failed: '{tx_error}'. This transaction will likely revert. "
        "If you wish to broadcast, you must set the gas limit manually."
    )


def extract_nested_value(root: Mapping, *args: str) -> Optional[Dict]:
    """
    Dig through a nested ``Dict`` gives the keys to use in order as arguments.
    Returns the final value if it exists else `None` if the tree ends at any point.
    """
    current_value: Any = root
    for arg in args:
        if not isinstance(current_value, dict):
            return None

        current_value = current_value.get(arg)

    return current_value


__all__ = [
    "cached_property",
    "deep_merge",
    "expand_environment_variables",
<<<<<<< HEAD
    "GeneratedDevAccount",
    "generate_dev_accounts",
    "get_gas_estimation_revert_error_message",
=======
    "extract_nested_value",
    "get_relative_path",
    "gas_estimation_error_message",
    "GeneratedDevAccount",
    "generate_dev_accounts",
>>>>>>> 421fcf5c
    "load_config",
    "singledispatchmethod",
]<|MERGE_RESOLUTION|>--- conflicted
+++ resolved
@@ -5,11 +5,7 @@
 from functools import lru_cache
 from hashlib import md5
 from pathlib import Path
-<<<<<<< HEAD
-from typing import Any, Dict, List
-=======
 from typing import Any, Dict, List, Mapping, Optional
->>>>>>> 421fcf5c
 
 import yaml
 from eth_account import Account
@@ -151,8 +147,7 @@
 
 
 def generate_dev_accounts(
-<<<<<<< HEAD
-    mnemonic,
+    mnemonic: str,
     number_of_accounts: int = 10,
     hd_path_format="m/44'/60'/0'/{}",
 ) -> List[GeneratedDevAccount]:
@@ -173,7 +168,7 @@
     return accounts
 
 
-def get_gas_estimation_revert_error_message(tx_error: Exception) -> str:
+def gas_estimation_error_message(tx_error: Exception) -> str:
     """
     Use this method in ``ProviderAPI`` implementations when error handling
     transaction errors. This is to have a consistent experience across providers.
@@ -184,41 +179,6 @@
     )
 
 
-def get_tx_error_from_web3_value_error(web3_value_error: ValueError) -> TransactionError:
-=======
-    mnemonic: str,
-    number_of_accounts: int = 10,
-    hd_path_format="m/44'/60'/0'/{}",
-) -> List[GeneratedDevAccount]:
->>>>>>> 421fcf5c
-    """
-    Creates accounts from the configured test mnemonic.
-    Use these accounts (or the mnemonic) in chain-genesis
-    for testing providers.
-    """
-    seed = seed_from_mnemonic(mnemonic, "")
-    accounts = []
-
-    for i in range(0, number_of_accounts):
-        hd_path = HDPath(hd_path_format.format(i))
-        private_key = HexBytes(hd_path.derive(seed)).hex()
-        address = Account.from_key(private_key).address
-        accounts.append(GeneratedDevAccount(address, private_key))
-
-    return accounts
-
-
-def gas_estimation_error_message(tx_error: Exception) -> str:
-    """
-    Use this method in ``ProviderAPI`` implementations when error handling
-    transaction errors. This is to have a consistent experience across providers.
-    """
-    return (
-        f"Gas estimation failed: '{tx_error}'. This transaction will likely revert. "
-        "If you wish to broadcast, you must set the gas limit manually."
-    )
-
-
 def extract_nested_value(root: Mapping, *args: str) -> Optional[Dict]:
     """
     Dig through a nested ``Dict`` gives the keys to use in order as arguments.
@@ -238,17 +198,11 @@
     "cached_property",
     "deep_merge",
     "expand_environment_variables",
-<<<<<<< HEAD
-    "GeneratedDevAccount",
-    "generate_dev_accounts",
-    "get_gas_estimation_revert_error_message",
-=======
     "extract_nested_value",
     "get_relative_path",
     "gas_estimation_error_message",
     "GeneratedDevAccount",
     "generate_dev_accounts",
->>>>>>> 421fcf5c
     "load_config",
     "singledispatchmethod",
 ]
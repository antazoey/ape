--- conflicted
+++ resolved
@@ -23,10 +23,6 @@
 
     @property
     def gas_price(self) -> int:
-<<<<<<< HEAD
-        """Returns 0 because test chains do not care about gas prices."""
-        return self.base_fee  # no miner tip
-=======
         return self.base_fee  # no miner tip
 
     @property
@@ -38,7 +34,6 @@
     def base_fee(self) -> int:
         """Returns 0 because test chains do not care about base fees."""
         return 0
->>>>>>> 5c2729e8
 
     def estimate_gas_cost(self, txn: TransactionAPI) -> int:
         try:

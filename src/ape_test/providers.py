from eth_tester.backends import PyEVMBackend  # type: ignore
from eth_tester.exceptions import TransactionFailed  # type: ignore
from eth_utils.exceptions import ValidationError
from web3 import EthereumTesterProvider, Web3

from ape.api import ReceiptAPI, TestProviderAPI, TransactionAPI, Web3Provider
from ape.exceptions import ContractLogicError, OutOfGasError, VirtualMachineError


class LocalNetwork(TestProviderAPI, Web3Provider):
    def connect(self):
        pass

    def disconnect(self):
        pass

    def update_settings(self, new_settings: dict):
        pass

    def __post_init__(self):
        self._tester = PyEVMBackend.from_mnemonic(self.config["mnemonic"])
        self._web3 = Web3(EthereumTesterProvider(ethereum_tester=self._tester))

    @property
    def gas_price(self) -> int:
        """Returns 0 because test chains do not care about gas prices."""
<<<<<<< HEAD
        return self.base_fee + 1
=======
        return self.base_fee  # no miner tip

    @property
    def priority_fee(self) -> int:
        """Returns 0 because test chains do not care about priority fees."""
        return 0

    @property
    def base_fee(self) -> int:
        """Returns 0 because test chains do not care about base fees."""
        return 0
>>>>>>> 0f67a28d

    def estimate_gas_cost(self, txn: TransactionAPI) -> int:
        try:
            return self._web3.eth.estimate_gas(txn.as_dict())  # type: ignore
        except TransactionFailed as err:
            err_message = str(err).split("execution reverted: ")[-1]
            raise ContractLogicError(err_message) from err

    def send_call(self, txn: TransactionAPI) -> bytes:
        data = txn.as_dict()
        if "gas" not in data or data["gas"] == 0:
            data["gas"] = int(1e12)

        return self._web3.eth.call(data)

    def send_transaction(self, txn: TransactionAPI) -> ReceiptAPI:
        try:
            txn_hash = self._web3.eth.send_raw_transaction(txn.encode())
        except ValidationError as err:
            raise VirtualMachineError(err) from err
        except TransactionFailed as err:
            err_message = str(err).split("execution reverted: ")[-1]
            raise ContractLogicError(err_message) from err

        receipt = self.get_transaction(txn_hash.hex())
        if txn.gas_limit is not None and receipt.ran_out_of_gas(txn.gas_limit):
            raise OutOfGasError()

        return receipt

    def snapshot(self) -> str:
        return self._tester.take_snapshot()

    def revert(self, snapshot_id: str):
        if snapshot_id:
            return self._tester.revert_to_snapshot(snapshot_id)<|MERGE_RESOLUTION|>--- conflicted
+++ resolved
@@ -24,9 +24,6 @@
     @property
     def gas_price(self) -> int:
         """Returns 0 because test chains do not care about gas prices."""
-<<<<<<< HEAD
-        return self.base_fee + 1
-=======
         return self.base_fee  # no miner tip
 
     @property
@@ -38,7 +35,6 @@
     def base_fee(self) -> int:
         """Returns 0 because test chains do not care about base fees."""
         return 0
->>>>>>> 0f67a28d
 
     def estimate_gas_cost(self, txn: TransactionAPI) -> int:
         try:

from eth_tester.backends import PyEVMBackend  # type: ignore
from eth_tester.exceptions import TransactionFailed  # type: ignore
from eth_utils.exceptions import ValidationError
from web3 import EthereumTesterProvider, Web3

from ape.api import ReceiptAPI, TestProviderAPI, TransactionAPI, Web3Provider
from ape.exceptions import ContractLogicError, OutOfGasError, VirtualMachineError


class LocalNetwork(TestProviderAPI, Web3Provider):
    def connect(self):
        pass

    def disconnect(self):
        pass

    def update_settings(self, new_settings: dict):
        pass

    def __post_init__(self):
<<<<<<< HEAD
        self._tester = PyEVMBackend.from_mnemonic(self.config["mnemonic"])
        self._web3 = Web3(EthereumTesterProvider(ethereum_tester=self._tester))
=======
        test_provider = EthereumTesterProvider()
        self._web3 = Web3(test_provider)
        self._tester = test_provider.ethereum_tester

    def estimate_gas_cost(self, txn: TransactionAPI) -> int:
        return self._web3.eth.estimate_gas(txn.as_dict())  # type: ignore

    def set_defaults(self, transaction: TransactionAPI) -> TransactionAPI:
        return transaction

    @property
    def chain_id(self) -> int:
        return self._web3.eth.chain_id
>>>>>>> c4297462

    @property
    def gas_price(self) -> int:
        """Returns 0 because test chains do not care about gas prices."""
        return self.base_fee  # no miner tip

    @property
    def priority_fee(self) -> int:
        """Returns 0 because test chains do not care about priority fees."""
        return 0

    @property
    def base_fee(self) -> int:
        """Returns 0 because test chains do not care about base fees."""
        return 0

    def estimate_gas_cost(self, txn: TransactionAPI) -> int:
        try:
            return self._web3.eth.estimate_gas(txn.as_dict())  # type: ignore
        except TransactionFailed as err:
            err_message = str(err).split("execution reverted: ")[-1]
            raise ContractLogicError(err_message) from err

    def send_call(self, txn: TransactionAPI) -> bytes:
        data = txn.as_dict()
        if "gas" not in data or data["gas"] == 0:
            data["gas"] = int(1e12)

        return self._web3.eth.call(data)

    def send_transaction(self, txn: TransactionAPI) -> ReceiptAPI:
        try:
            txn_hash = self._web3.eth.send_raw_transaction(txn.encode())
        except ValidationError as err:
            raise VirtualMachineError(err) from err
        except TransactionFailed as err:
            err_message = str(err).split("execution reverted: ")[-1]
            raise ContractLogicError(err_message) from err

        receipt = self.get_transaction(txn_hash.hex())
        if txn.gas_limit is not None and receipt.ran_out_of_gas(txn.gas_limit):
            raise OutOfGasError()

        return receipt

    def snapshot(self) -> str:
        return self._tester.take_snapshot()

    def revert(self, snapshot_id: str):
        if snapshot_id:
            return self._tester.revert_to_snapshot(snapshot_id)<|MERGE_RESOLUTION|>--- conflicted
+++ resolved
@@ -17,25 +17,8 @@
     def update_settings(self, new_settings: dict):
         pass
 
-    def __post_init__(self):
-<<<<<<< HEAD
         self._tester = PyEVMBackend.from_mnemonic(self.config["mnemonic"])
         self._web3 = Web3(EthereumTesterProvider(ethereum_tester=self._tester))
-=======
-        test_provider = EthereumTesterProvider()
-        self._web3 = Web3(test_provider)
-        self._tester = test_provider.ethereum_tester
-
-    def estimate_gas_cost(self, txn: TransactionAPI) -> int:
-        return self._web3.eth.estimate_gas(txn.as_dict())  # type: ignore
-
-    def set_defaults(self, transaction: TransactionAPI) -> TransactionAPI:
-        return transaction
-
-    @property
-    def chain_id(self) -> int:
-        return self._web3.eth.chain_id
->>>>>>> c4297462
 
     @property
     def gas_price(self) -> int:

--- conflicted
+++ resolved
@@ -22,43 +22,12 @@
         self._web3 = Web3(EthereumTesterProvider(ethereum_tester=self._tester))
 
     def estimate_gas_cost(self, txn: TransactionAPI) -> int:
-<<<<<<< HEAD
+
         try:
             return self._web3.eth.estimate_gas(txn.as_dict())  # type: ignore
         except TransactionFailed as err:
             err_message = str(err).split("execution reverted: ")[-1]
             raise ContractLogicError(err_message) from err
-=======
-        return self._web3.eth.estimate_gas(txn.as_dict())  # type: ignore
-
-    @property
-    def chain_id(self) -> int:
-        return self._web3.eth.chain_id
-
-    @property
-    def gas_price(self) -> int:
-        """Returns 0 because test chains do not care about gas prices."""
-        return 0
-
-    @property
-    def priority_fee(self) -> int:
-        """Returns 0 because test chains do not care about priority fees."""
-        return 0
-
-    @property
-    def base_fee(self) -> int:
-        """Returns 0 because test chains do not care about base fees."""
-        return 0
-
-    def get_nonce(self, address: str) -> int:
-        return self._web3.eth.get_transaction_count(address)  # type: ignore
-
-    def get_balance(self, address: str) -> int:
-        return self._web3.eth.get_balance(address)  # type: ignore
-
-    def get_code(self, address: str) -> bytes:
-        return self._web3.eth.get_code(address)  # type: ignore
->>>>>>> d33c6fec
 
     def send_call(self, txn: TransactionAPI) -> bytes:
         data = txn.as_dict()

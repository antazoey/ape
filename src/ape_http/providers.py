from typing import Iterator

from web3 import HTTPProvider, Web3
from web3.gas_strategies.rpc import rpc_gas_price_strategy
from web3.middleware import geth_poa_middleware

from ape.api import ProviderAPI, ReceiptAPI, TransactionAPI
from ape.api.config import ConfigItem
from ape.exceptions import ProviderError

DEFAULT_SETTINGS = {"uri": "http://localhost:8545"}


class EthereumNetworkConfig(ConfigItem):
    # Make sure you are running the right networks when you try for these
    mainnet: dict = DEFAULT_SETTINGS.copy()
    ropsten: dict = DEFAULT_SETTINGS.copy()
    rinkeby: dict = DEFAULT_SETTINGS.copy()
    kovan: dict = DEFAULT_SETTINGS.copy()
    goerli: dict = DEFAULT_SETTINGS.copy()
    # Make sure to run via `geth --dev` (or similar)
    development: dict = DEFAULT_SETTINGS.copy()


class NetworkConfig(ConfigItem):
    ethereum: EthereumNetworkConfig = EthereumNetworkConfig()


class EthereumProvider(ProviderAPI):
    _web3: Web3 = None  # type: ignore

    @property
    def uri(self) -> str:
        return getattr(self.config, self.network.ecosystem.name)[self.network.name]["uri"]

    def connect(self):
        self._web3 = Web3(HTTPProvider(self.uri))
        self._web3.eth.set_gas_price_strategy(rpc_gas_price_strategy)

        if self.network.name not in ("mainnet", "ropsten"):
            self._web3.middleware_onion.inject(geth_poa_middleware, layer=0)

        if self.network.name != "development" and self.network.chain_id != self.chain_id:
            raise ProviderError(
                "HTTP Connection does not match expected chain ID. "
                f"Are you connected to '{self.network.name}'?"
            )

    def disconnect(self):
        self._web3 = None

    def update_settings(self, new_settings: dict):
        self.disconnect()
        self.provider_settings.update(new_settings)
        self.connect()

    def estimate_gas_cost(self, txn: TransactionAPI) -> int:
        """
        Generates and returns an estimate of how much gas is necessary
        to allow the transaction to complete.
        The transaction will not be added to the blockchain.
        """
        return self._web3.eth.estimate_gas(txn.as_dict())  # type: ignore

    @property
    def chain_id(self) -> int:
        """
        Returns the currently configured chain ID,
        a value used in replay-protected transaction signing as introduced by EIP-155.
        """
        return self._web3.eth.chain_id

    @property
    def gas_price(self):
        """
        Returns the current price per gas in wei.
        """
        return self._web3.eth.generate_gas_price()

    def get_nonce(self, address: str) -> int:
<<<<<<< HEAD
        return self._web3.eth.get_transaction_count(address)  # type: ignore

    def get_balance(self, address: str) -> int:
        return self._web3.eth.get_balance(address)  # type: ignore

    def get_code(self, address: str) -> bytes:
=======
        """
        Returns the number of transactions sent from an address.
        """
        return self._web3.eth.get_transaction_count(address)  # type: ignore

    def get_balance(self, address: str) -> int:
        """
        Returns the balance of the account of a given address.
        """
        return self._web3.eth.get_balance(address)  # type: ignore

    def get_code(self, address: str) -> bytes:
        """
        Returns code at a given address.
        """
>>>>>>> 4c1ea8f1
        return self._web3.eth.get_code(address)  # type: ignore

    def send_call(self, txn: TransactionAPI) -> bytes:
        """
        Executes a new message call immediately without creating a
        transaction on the block chain.
        """
        data = txn.encode()
        return self._web3.eth.call(data)

    def get_transaction(self, txn_hash: str) -> ReceiptAPI:
        """
        Returns the information about a transaction requested by transaction hash.
        """
        # TODO: Work on API that let's you work with ReceiptAPI and re-send transactions
        receipt = self._web3.eth.wait_for_transaction_receipt(txn_hash)  # type: ignore
        txn = self._web3.eth.get_transaction(txn_hash)  # type: ignore
        return self.network.ecosystem.receipt_class.decode({**txn, **receipt})

    def send_transaction(self, txn: TransactionAPI) -> ReceiptAPI:
        """
        Creates a new message call transaction or a contract creation
        for signed transactions.
        """
        txn_hash = self._web3.eth.send_raw_transaction(txn.encode())
        return self.get_transaction(txn_hash.hex())

    def get_events(self, **filter_params) -> Iterator[dict]:
        """
        Returns an array of all logs matching a given set of filter parameters.
        """
        return iter(self._web3.eth.get_logs(filter_params))  # type: ignore<|MERGE_RESOLUTION|>--- conflicted
+++ resolved
@@ -78,14 +78,6 @@
         return self._web3.eth.generate_gas_price()
 
     def get_nonce(self, address: str) -> int:
-<<<<<<< HEAD
-        return self._web3.eth.get_transaction_count(address)  # type: ignore
-
-    def get_balance(self, address: str) -> int:
-        return self._web3.eth.get_balance(address)  # type: ignore
-
-    def get_code(self, address: str) -> bytes:
-=======
         """
         Returns the number of transactions sent from an address.
         """
@@ -101,7 +93,6 @@
         """
         Returns code at a given address.
         """
->>>>>>> 4c1ea8f1
         return self._web3.eth.get_code(address)  # type: ignore
 
     def send_call(self, txn: TransactionAPI) -> bytes:

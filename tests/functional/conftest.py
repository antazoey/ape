import json
import tempfile
import threading
import time
from contextlib import contextmanager
from distutils.dir_util import copy_tree
from pathlib import Path
from typing import Dict

import pytest
import yaml
from eth.exceptions import HeaderNotFound
from ethpm_types import ContractType

import ape
from ape.api import EcosystemAPI, NetworkAPI, PluginConfig, TransactionAPI
from ape.contracts import ContractContainer, ContractInstance
from ape.exceptions import ChainError, ContractLogicError, ProviderNotConnectedError
from ape.managers.config import CONFIG_FILE_NAME


def _get_raw_contract(compiler: str) -> Dict:
    here = Path(__file__).parent
    contracts_dir = here / "data" / "contracts" / "ethereum" / "local"
    return json.loads((contracts_dir / f"{compiler}_contract.json").read_text())


RAW_SOLIDITY_CONTRACT_TYPE = _get_raw_contract("solidity")
RAW_VYPER_CONTRACT_TYPE = _get_raw_contract("vyper")
TEST_ADDRESS = "0xd8dA6BF26964aF9D7eEd9e03E53415D37aA96045"
BASE_PROJECTS_DIRECTORY = (Path(__file__).parent / "data" / "projects").absolute()
PROJECT_WITH_LONG_CONTRACTS_FOLDER = BASE_PROJECTS_DIRECTORY / "LongContractsFolder"
APE_PROJECT_FOLDER = BASE_PROJECTS_DIRECTORY / "ApeProject"
SOLIDITY_CONTRACT_ADDRESS = "0xBcF7FFFD8B256Ec51a36782a52D0c34f6474D951"
VYPER_CONTRACT_ADDRESS = "0x274b028b03A250cA03644E6c578D81f019eE1323"


class _ContractLogicError(ContractLogicError):
    pass


@pytest.hookimpl(trylast=True, hookwrapper=True)
def pytest_collection_finish(session):
    with ape.networks.parse_network_choice("::test"):
        # Sets the active provider
        yield


@pytest.hookimpl(hookwrapper=True)
def pytest_runtest_protocol(item, nextitem):
    module_name = item.module.__name__
    prefix = "tests.functional"

    if module_name.startswith(prefix):
        snapshot_id = ape.chain.snapshot()
        yield

        try:
            ape.chain.restore(snapshot_id)
        except (HeaderNotFound, ChainError, ProviderNotConnectedError):
            pass
    else:
        yield


@pytest.fixture
def mock_network_api(mocker):
    mock = mocker.MagicMock(spec=NetworkAPI)
    mock_ecosystem = mocker.MagicMock(spec=EcosystemAPI)
    mock_ecosystem.virtual_machine_error_class = _ContractLogicError
    mock.ecosystem = mock_ecosystem
    return mock


@pytest.fixture
def mock_web3(mocker):
    return mocker.MagicMock()


@pytest.fixture
def mock_config_item(mocker):
    return mocker.MagicMock(spec=PluginConfig)


@pytest.fixture
def mock_transaction(mocker):
    return mocker.MagicMock(spec=TransactionAPI)


@pytest.fixture(scope="session")
def networks_connected_to_tester():
    with ape.networks.parse_network_choice("::test"):
        yield ape.networks


@pytest.fixture(scope="session")
def ethereum(networks_connected_to_tester):
    return networks_connected_to_tester.ethereum


@pytest.fixture(scope="session")
def eth_tester_provider(networks_connected_to_tester):
    yield networks_connected_to_tester.active_provider


@pytest.fixture(scope="session")
def test_accounts(accounts):
    return accounts.test_accounts


@pytest.fixture
def sender(test_accounts):
    return test_accounts[0]


@pytest.fixture
def receiver(test_accounts):
    return test_accounts[1]


@pytest.fixture(scope="session")
def owner(test_accounts):
    return test_accounts[2]


@pytest.fixture
def solidity_contract_type() -> ContractType:
    return ContractType.parse_obj(RAW_SOLIDITY_CONTRACT_TYPE)


@pytest.fixture
def solidity_contract_container(solidity_contract_type) -> ContractContainer:
    return ContractContainer(contract_type=solidity_contract_type)


@pytest.fixture
def solidity_contract_instance(
    owner, solidity_contract_container, networks_connected_to_tester
) -> ContractInstance:
    return owner.deploy(solidity_contract_container)


@pytest.fixture
def vyper_contract_type() -> ContractType:
    return ContractType.parse_obj(RAW_VYPER_CONTRACT_TYPE)


@pytest.fixture
def vyper_contract_container(vyper_contract_type) -> ContractContainer:
    return ContractContainer(contract_type=vyper_contract_type)


@pytest.fixture
def vyper_contract_instance(
    owner, vyper_contract_container, networks_connected_to_tester
) -> ContractInstance:
    return owner.deploy(vyper_contract_container)


@pytest.fixture(params=("solidity", "vyper"))
def contract_container(
    request, solidity_contract_container, vyper_contract_container, networks_connected_to_tester
):
    return solidity_contract_container if request.param == "solidity" else vyper_contract_container


@pytest.fixture(params=("solidity", "vyper"))
def contract_instance(request, solidity_contract_instance, vyper_contract_instance):
    return solidity_contract_instance if request.param == "solidity" else vyper_contract_instance


@pytest.fixture(scope="session")
def temp_config(config):
    @contextmanager
    def func(data: Dict):
        with tempfile.TemporaryDirectory() as temp_dir_str:
            temp_dir = Path(temp_dir_str)
            config._cached_configs = {}
            config_file = temp_dir / CONFIG_FILE_NAME
            config_file.touch()
            config_file.write_text(yaml.dump(data))
            config.load(force_reload=True)

            with config.using_project(temp_dir):
                yield

            config_file.unlink()
            config._cached_configs = {}

    return func


@pytest.fixture
def project_with_contract(config):
    project_source_dir = APE_PROJECT_FOLDER
    project_dest_dir = config.PROJECT_FOLDER / project_source_dir.name
    copy_tree(project_source_dir.as_posix(), project_dest_dir.as_posix())

    with config.using_project(project_dest_dir) as project:
        yield project


@pytest.fixture
def clean_contracts_cache(chain):
    original_cached_contracts = chain.contracts._local_contracts
    chain.contracts._local_contracts = {}
    yield
    chain.contracts._local_contracts = original_cached_contracts


@pytest.fixture
def dependency_config(temp_config):
    dependencies_config = {
        "dependencies": [
            {
                "local": str(PROJECT_WITH_LONG_CONTRACTS_FOLDER),
                "name": "testdependency",
                "contracts_folder": "source/v0.1",
            }
        ]
    }
    with temp_config(dependencies_config):
        yield


@pytest.fixture
def base_projects_directory():
    return BASE_PROJECTS_DIRECTORY


@pytest.fixture
<<<<<<< HEAD
def chain_at_block_5(chain):
    snapshot_id = chain.snapshot()
    chain.mine(5)
    yield chain
    chain.restore(snapshot_id)


class PollDaemon(threading.Thread):
    def __init__(self, name, poller, handler, stop_condition, *args, **kwargs):
        super().__init__(*args, name=f"ape_poll_{name}", **kwargs)
        self._poller = poller
        self._handler = handler
        self._do_stop = stop_condition

    def __enter__(self):
        self.start()

    def __exit__(self, exc_type, exc_val, exc_tb):
        self.stop()

    def run(self):
        while True:
            if self._do_stop():
                return

            # WARN: Will wait indefinitely for more events
            self._handler(next(self._poller))
            time.sleep(1)

    def stop(self):
        self.join()


@pytest.fixture
def poll_daemon():
    return PollDaemon
=======
def remove_disk_writes_deployments(chain):
    if chain.contracts._deployments_mapping_cache.exists():
        chain.contracts._deployments_mapping_cache.unlink()

    yield

    if chain.contracts._deployments_mapping_cache.exists():
        chain.contracts._deployments_mapping_cache.unlink()
>>>>>>> 42a0463a
<|MERGE_RESOLUTION|>--- conflicted
+++ resolved
@@ -229,7 +229,6 @@
 
 
 @pytest.fixture
-<<<<<<< HEAD
 def chain_at_block_5(chain):
     snapshot_id = chain.snapshot()
     chain.mine(5)
@@ -237,7 +236,7 @@
     chain.restore(snapshot_id)
 
 
-class PollDaemon(threading.Thread):
+class PollDaemonThread(threading.Thread):
     def __init__(self, name, poller, handler, stop_condition, *args, **kwargs):
         super().__init__(*args, name=f"ape_poll_{name}", **kwargs)
         self._poller = poller
@@ -264,9 +263,10 @@
 
 
 @pytest.fixture
-def poll_daemon():
-    return PollDaemon
-=======
+def PollDaemon():
+    return PollDaemonThread
+
+
 def remove_disk_writes_deployments(chain):
     if chain.contracts._deployments_mapping_cache.exists():
         chain.contracts._deployments_mapping_cache.unlink()
@@ -274,5 +274,4 @@
     yield
 
     if chain.contracts._deployments_mapping_cache.exists():
-        chain.contracts._deployments_mapping_cache.unlink()
->>>>>>> 42a0463a
+        chain.contracts._deployments_mapping_cache.unlink()